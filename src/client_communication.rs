use crate::encryption;
use crate::dos_handling;
use hyper::{Body, Client};
use hyper_rustls::HttpsConnector;
use tokio::sync::Mutex;
use std::sync::Arc;
use tokio::net::{TcpListener, TcpStream};
use tokio::io::{AsyncReadExt, AsyncWriteExt};
use std::error::Error;

type SheetsClient = Arc<Client<HttpsConnector<hyper::client::HttpConnector>, Body>>;

pub async fn listen_for_requests(
    client_socket: Arc<TcpListener>,
    sheets_client: SheetsClient,
    access_token: String,
    request_count: Arc<Mutex<u32>>,  // Shared request count
    is_leader: Arc<Mutex<bool>>,    // Shared is_leader flag
) -> Result<(), Box<dyn Error>> {
    println!("Server running on port 8081...");

    loop {
        // Check if the server is the leader
        let is_leader_status = {
            let leader_guard = is_leader.lock().await; // Lock the is_leader flag
            *leader_guard
        };

        if !is_leader_status {
            // println!("Server is not the leader. Waiting...");
            tokio::time::sleep(tokio::time::Duration::from_secs(1)).await; // Wait and retry
            continue;
        }

        // Accept incoming client connections
        let (socket, addr) = client_socket.accept().await?;
        let sheets_client_clone = Arc::clone(&sheets_client);
        let token_clone = access_token.clone();
        let request_count_clone = Arc::clone(&request_count);

        // Spawn a task to handle the client
        tokio::spawn(async move {
            if let Err(e) = handle_client(socket, addr, sheets_client_clone, token_clone, request_count_clone).await {
                eprintln!("Error handling client {}: {}", addr, e);
            }
        });
    }
}

async fn handle_client(
    socket: TcpStream,
    addr: std::net::SocketAddr,
    sheets_client: SheetsClient,
    access_token: String,
    request_count: Arc<Mutex<u32>>, // Shared request count
) -> Result<(), Box<dyn Error + Send + Sync>> {
    let socket = Arc::new(Mutex::new(socket)); // Wrap socket in Arc<Mutex> for shared access
    let mut buf = vec![0u8; 1024];

    let n = socket.lock().await.read(&mut buf).await?;
    if n == 0 {
        return Ok(());
    }

    let request = String::from_utf8_lossy(&buf[..n]).to_string();
    let parts: Vec<String> = request.split_whitespace().map(|s| s.to_string()).collect();
    println!("Received request: {}", request);

    match parts.get(0) {
        Some(cmd) if cmd == "JOIN" => {
            let sheets_client = Arc::clone(&sheets_client);
            let access_token = access_token.clone();
            let socket = Arc::clone(&socket);
            tokio::spawn(async move {
                if let Err(e) =
                    dos_handling::handle_join_request(addr, sheets_client, access_token, &mut *socket.lock().await)
                        .await
                {
                    eprintln!("Failed to handle JOIN request: {}", e);
                }
            });
        }
        Some(cmd) if cmd == "UPDATE" && parts.len() == 4 => {
            let client_id = parts[1].clone();
            let image_name = parts[2].clone();
            let new_access_rights = parts[3].parse::<u8>().unwrap_or(0);
            
            if new_access_rights < 1 || new_access_rights > 5 {
            eprintln!("Invalid access rights received in UPDATE request: {}",
            new_access_rights);
            } else {
            tokio::spawn({
            let sheets_client_clone = Arc::clone(&sheets_client);
            let token_clone = access_token.clone();
            async move {
            if let Err(e) = handle_update_request(
            &client_id,
            &image_name,
            new_access_rights,
            sheets_client_clone,
            token_clone,
            )
            .await
            {
            eprintln!(
            "Failed to process UPDATE request for client {}: {}",
            client_id, e
            );
            }
            }
            });
            }
            }            
        Some(cmd) if cmd == "REJOIN" && parts.len() > 1 => {
            let client_id = parts[1].clone();
            let sheets_client = Arc::clone(&sheets_client);
            let access_token = access_token.clone();
            let socket = Arc::clone(&socket);
            tokio::spawn(async move {
                if let Err(e) = dos_handling::handle_rejoin_request(
                    &client_id,
                    addr,
                    sheets_client,
                    access_token,
                    socket,
                )
                .await
                {
                    eprintln!("Failed to handle REJOIN request: {}", e);
                }
            });
        }
        Some(cmd) if cmd == "SIGN_OUT" && parts.len() > 1 => {
            let client_id = parts[1].clone();
            let sheets_client = Arc::clone(&sheets_client);
            let access_token = access_token.clone();
            let socket = Arc::clone(&socket);
            tokio::spawn(async move {
                if let Err(e) = dos_handling::handle_sign_out_request(
                    &client_id,
                    sheets_client,
                    access_token,
                    &mut *socket.lock().await,
                )
                .await
                {
                    eprintln!("Failed to handle SIGN_OUT request: {}", e);
                }
            });
        }
        Some(cmd) if cmd == "SHOW_ACTIVE_CLIENTS" => {
            let sheets_client = Arc::clone(&sheets_client);
            let access_token = access_token.clone();
            let socket = Arc::clone(&socket);
            tokio::spawn(async move {
                if let Err(e) = dos_handling::handle_show_active_clients_request(
                    addr,
                    sheets_client,
                    access_token,
                    &mut *socket.lock().await,
                )
                .await
                {
                    eprintln!("Failed to handle SHOW_ACTIVE_CLIENTS request: {}", e);
                }
            });
        }
        Some(cmd) if cmd == "UNREACHABLE" && parts.len() > 1 => {
            let client_id = parts[1].clone();
            let sheets_client = Arc::clone(&sheets_client);
            let access_token = access_token.clone();
            tokio::spawn(async move {
                if let Err(e) = dos_handling::handle_unreachable_id(&client_id, sheets_client, access_token).await {
                    eprintln!("Failed to handle UNREACHABLE request: {}", e);
                }
            });
        }
        Some(cmd) if cmd == "UPDATE" && parts.len() == 4 => {
            let client_id = parts[1].clone();
            let image_name = parts[2].clone();
            let new_access_rights = parts[3].parse::<u8>().unwrap_or(0);

            if new_access_rights < 1 || new_access_rights > 5 {
                eprintln!("Invalid access rights received in UPDATE request: {}", new_access_rights);
            } else {
                tokio::spawn({
                    let sheets_client_clone = Arc::clone(&sheets_client);
                    let token_clone = access_token.clone();
                    async move {
                        if let Err(e) = handle_update_request(
                            &client_id,
                            &image_name,
                            new_access_rights,
                            sheets_client_clone,
                            token_clone,
                        )
                        .await
                        {
                            eprintln!(
                                "Failed to process UPDATE request for client {}: {}",
                                client_id, e
                            );
                        }
                    }
                });
            }
        }
        Some(cmd) if cmd == "ENCRYPTION" => {
            let request_count = Arc::clone(&request_count);
            let socket = Arc::clone(&socket);
            tokio::spawn(async move {
                if let Err(e) = handle_encryption(socket, addr, request_count).await {
                    eprintln!("Failed to handle ENCRYPTION request: {}", e);
                }
            });
        }
        _ => {
            eprintln!("Invalid request received: {}", request);
        }
    }

    Ok(())
}


async fn handle_encryption(
    socket: Arc<Mutex<TcpStream>>,
    addr: std::net::SocketAddr,
    request_count: Arc<Mutex<u32>>,
) -> Result<(), Box<dyn Error>> {
    // Acknowledge the ENCRYPTION command
    {
        let mut socket = socket.lock().await;
        let ack_response = "ACK";
        socket.write_all(ack_response.as_bytes()).await?;
        socket.flush().await?;
        println!("Acknowledgment sent for ENCRYPTION command.");
    }

    // Step 1: Read the length prefix (4 bytes)
    let mut len_buf = [0u8; 4];
    {
        let mut socket = socket.lock().await;
        socket.read_exact(&mut len_buf).await?;
    }
    let data_length = u32::from_be_bytes(len_buf) as usize;
    println!("Expecting {} bytes of image data.", data_length);

    // Step 2: Read the image data
    let mut image_data = vec![0u8; data_length];
    {
        let mut socket = socket.lock().await;
        socket.read_exact(&mut image_data).await?;
    }
    println!("Received {} bytes of image data.", image_data.len());

    // Save the received image
    let received_image_path = format!("received_{}.png", addr.port());
    let encoded_file_name = format!("encoded_{}.png", addr.port());
    tokio::fs::write(&received_image_path, &image_data).await?;
    println!("Received image and saved as: {}", received_image_path);

    // Increment request count
    {
        let mut count = request_count.lock().await;
        *count += 1;
        println!("Request count incremented to: {}", *count);
    }

    // Process and send back the encoded image
    encryption::encode_and_send(
        received_image_path,
        encoded_file_name,
        socket, // Pass the Arc<Mutex<TcpStream>> directly
        Arc::clone(&request_count),
    )
    .await?;

    println!("Response sent to client.");
    Ok(())
}
<<<<<<< HEAD

=======
>>>>>>> 8ebb25fd
async fn handle_update_request(
    client_id: &str,
    image_name: &str,
    new_access_rights: u8,
    sheets_client: SheetsClient,
    access_token: String,
<<<<<<< HEAD
    ) -> Result<(), Box<dyn std::error::Error + Send + Sync>> {
    
    // Notify Google Sheets about the failed update
    dos_handling::notify_update_failure(
    client_id,
    image_name,
    new_access_rights,
    sheets_client,
    access_token,
    )
    .await?;
    
    println!(
    "UPDATE request for client '{}' and image '{}' with new rights '{}'
    processed successfully.",
    client_id, image_name, new_access_rights
    );
    
    Ok(())
}
    
=======
) -> Result<(), Box<dyn std::error::Error + Send + Sync>> {

    // Notify Google Sheets about the failed update
    dos_handling::notify_update_failure(
        client_id,
        image_name,
        new_access_rights,
        sheets_client,
        access_token,
    )
    .await?;

    println!(
        "UPDATE request for client '{}' and image '{}' with new rights '{}' processed successfully.",
        client_id, image_name, new_access_rights
    );

    Ok(())
}
>>>>>>> 8ebb25fd
<|MERGE_RESOLUTION|>--- conflicted
+++ resolved
@@ -279,17 +279,13 @@
     println!("Response sent to client.");
     Ok(())
 }
-<<<<<<< HEAD
-
-=======
->>>>>>> 8ebb25fd
+
 async fn handle_update_request(
     client_id: &str,
     image_name: &str,
     new_access_rights: u8,
     sheets_client: SheetsClient,
     access_token: String,
-<<<<<<< HEAD
     ) -> Result<(), Box<dyn std::error::Error + Send + Sync>> {
     
     // Notify Google Sheets about the failed update
@@ -310,25 +306,4 @@
     
     Ok(())
 }
-    
-=======
-) -> Result<(), Box<dyn std::error::Error + Send + Sync>> {
-
-    // Notify Google Sheets about the failed update
-    dos_handling::notify_update_failure(
-        client_id,
-        image_name,
-        new_access_rights,
-        sheets_client,
-        access_token,
-    )
-    .await?;
-
-    println!(
-        "UPDATE request for client '{}' and image '{}' with new rights '{}' processed successfully.",
-        client_id, image_name, new_access_rights
-    );
-
-    Ok(())
-}
->>>>>>> 8ebb25fd
+    